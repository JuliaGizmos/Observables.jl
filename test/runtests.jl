--- conflicted
+++ resolved
@@ -44,7 +44,6 @@
     @test r2[] == 4
 end
 
-<<<<<<< HEAD
 @testset "async_latest" begin
     o = Observable(0)
     cnt = Ref(0)
@@ -88,7 +87,8 @@
 
     @test o_latest[] == 5
     @test cnt[] == 3
-=======
+end
+
 @testset "throttle" begin
     obs = Observable(1)
     throttled = throttle(2, obs)
@@ -101,5 +101,4 @@
     @test throttled[] == 2
     sleep(2)
     @test throttled[] == 3
->>>>>>> 4729dd93
 end