module Observables

export Observable, on, off, onany, connect!, obsid, async_latest, throttle
export Consume, ObserverFunction, AbstractObservable

import Base.Iterators.filter

if isdefined(Base, :Experimental) && isdefined(Base.Experimental, Symbol("@optlevel"))
    @eval Base.Experimental.@optlevel 0
end

# @nospecialize "blocks" codegen but not necessarily inference. This forces inference
# to drop specific information about an argument.
if isdefined(Base, :inferencebarrier)
    const inferencebarrier = Base.inferencebarrier
else
    inferencebarrier(x) = Ref{Any}(x)[]
end

abstract type AbstractObservable{T} end

const addhandler_callbacks = []
const removehandler_callbacks = []

"""
    obs = Observable(val; ignore_equal_values=false)
    obs = Observable{T}(val; ignore_equal_values=false)

Like a `Ref`, but updates can be watched by adding a handler using [`on`](@ref) or [`map`](@ref).
Set `ignore_equal_values=true` to not trigger an event for `observable[] = new_value` if `isequel(observable[], new_value)`.
"""
mutable struct Observable{T} <: AbstractObservable{T}

    listeners::Vector{Pair{Int, Any}}
    inputs::Vector{Any}  # for map!ed Observables
    ignore_equal_values::Bool
    val::T

    function Observable{T}(; ignore_equal_values::Bool=false) where {T}
        return new{T}(Pair{Int, Any}[], [], ignore_equal_values)
    end
    function Observable{T}(@nospecialize(val); ignore_equal_values::Bool=false) where {T}
        return new{T}(Pair{Int, Any}[], [], ignore_equal_values, val)
    end
end

"""
    obsid(observable::Observable)

Gets a unique id for an observable.
"""
obsid(observable::Observable) = string(objectid(observable))
obsid(obs::AbstractObservable) = obsid(observe(obs))

function Base.getproperty(obs::Observable, field::Symbol)
    if field === :id
        return obsid(obs)
    else
        getfield(obs, field)
    end
end

Observable(val::T; ignore_equal_values::Bool=false) where {T} = Observable{T}(val; ignore_equal_values)

Base.eltype(::AbstractObservable{T}) where {T} = T

function observe(obs::AbstractObservable)
    error("observe not defined for AbstractObservable $(typeof(obs))")
end
observe(x::Observable) = x
Base.getindex(obs::AbstractObservable) = getindex(observe(obs))
Base.setindex!(obs::AbstractObservable, val) = setindex!(observe(obs), val)
listeners(obs::AbstractObservable) = listeners(observe(obs))
listeners(observable::Observable) = observable.listeners

"""
    observable[] = val

Updates the value of an `Observable` to `val` and call its listeners.
"""
function Base.setindex!(@nospecialize(observable::Observable), @nospecialize(val))
    if observable.ignore_equal_values
        isequal(observable.val, val) && return
    end
    observable.val = val
    return notify(observable)
end

"""
    observable[]

Returns the current value of `observable`.
"""
Base.getindex(observable::Observable) = observable.val

### Utilities

"""
    to_value(x::Union{Any, AbstractObservable})
Extracts the value of an observable, and returns the object if it's not an observable!
"""
to_value(x) = isa(x, AbstractObservable) ? x[] : x  # noninferrable dispatch is faster if there is only one Method


function register_callback(@nospecialize(observable), priority::Int, @nospecialize(f))
    ls = listeners(observable)::Vector{Pair{Int, Any}}
    idx = searchsortedlast(ls, priority; by=first, rev=true)
    insert!(ls, idx + 1, priority => f)
    return
end

function Base.convert(::Type{P}, observable::AbstractObservable) where P <: Observable
    result = P(observable[])
    on(x-> result[] = x, observable)
    return result
end

function Base.copy(observable::Observable{T}) where T
    result = Observable{T}(observable[])
    on(x-> result[] = x, observable)
    return result
end

Base.convert(::Type{T}, x::T) where {T<:Observable} = x  # resolves ambiguity with convert(::Type{T}, x::T) in base/essentials.jl
Base.convert(::Type{T}, x) where {T<:Observable} = T(x)
Base.convert(::Type{Observable{Any}}, x::AbstractObservable{Any}) = x
Base.convert(::Type{Observables.Observable{Any}}, x::Observables.Observable{Any}) = x

struct Consume
    x::Bool
end
Consume() = Consume(true)

"""
    notify(observable::AbstractObservable)

Update all listeners of `observable`.
Returns true if an event got consumed before notifying every listener.
"""
function Base.notify(@nospecialize(observable::AbstractObservable))
    val = observable[]
    for (_, f) in listeners(observable)::Vector{Pair{Int, Any}}
        result = Base.invokelatest(f, val)
        if result isa Consume && result.x
            # stop calling callbacks if event got consumed
            return true
        end
    end
    return false
end

function showcompact(io, @nospecialize(value))
    ioc = IOContext(io, :compact => true)
    show(ioc, MIME"text/plain"(), value)
end

function Base.show(io::IO, x::Observable{T}) where T
    print(io, "Observable")
    real_eltype = T
    if isdefined(x, :val)
        real_eltype = typeof(x[])
        if T === typeof(x[])
            # eltype isn't special and matches observable type so no need to print it
            print(io, "(")
        else
            print(io, "{$T}(")
        end
        show(io, x.val)
    else
        print(io, "{$T}(#undefined")
    end
    print(io, ")")
    for (prio, callback) in listeners(x)
        println(io)
        print(io, "    ")
        if typemax(Int) == prio
            print(io, "typemax(Int)")
        elseif typemin(Int) == prio
            print(io, "typemin(Int)")
        else
            print(io, prio)
        end
        print(io, " => ")
        show_callback(io, callback, Tuple{real_eltype})
    end
end

function show_callback(io::IO, @nospecialize(f), @nospecialize(arg_types))
    m = first(methods(f, arg_types))
    show(io, m)
    return
end

Base.show(io::IO, ::MIME"application/prs.juno.inline", x::Observable) = x

"""
    mutable struct ObserverFunction <: Function

Fields:

    f::Function
    observable::AbstractObservable
    weak::Bool

`ObserverFunction` is intended as the return value for `on` because
we can remove the created closure from `obsfunc.observable`'s listener vectors when
ObserverFunction goes out of scope - as long as the `weak` flag is set.
If the `weak` flag is not set, nothing happens
when the ObserverFunction goes out of scope and it can be safely ignored.
It can still be useful because it is easier to call `off(obsfunc)` instead of `off(observable, f)`
to release the connection later.
"""
mutable struct ObserverFunction <: Function
    f::Any
    observable::AbstractObservable
    weak::Bool

    function ObserverFunction(@nospecialize(f), @nospecialize(observable::AbstractObservable), weak::Bool)
        obsfunc = new(f, observable, weak)
        # If the weak flag is set, deregister the function f from the observable
        # storing it in its listeners once the ObserverFunction is garbage collected.
        # This should free all resources associated with f unless there
        # is another reference to it somewhere else.
        weak && finalizer(off, obsfunc)
        return obsfunc
    end
end

function Base.show(io::IO, obsf::ObserverFunction)
    showdflt(io, @nospecialize(f), obs) = print(io, "ObserverFunction `", f, "` operating on ", obs)

    nm = string(nameof(obsf.f))
    if !occursin('#', nm)
        showdflt(io, obsf.f, obsf.observable)
    else
        mths = methods(obsf.f)
        if length(mths) == 1
            m = first(mths)
            print(io, "ObserverFunction defined at ", m.file, ":", m.line, " operating on ", obsf.observable)
        else
            showdflt(io, obsf.f, obsf.observable)
        end
    end
end
Base.show(io::IO, ::MIME"text/plain", obsf::ObserverFunction) = show(io, obsf)
Base.print(io::IO, obsf::ObserverFunction) = show(io, obsf)   # Base.print is specialized for ::Function


"""
    on(f, observable::AbstractObservable; weak = false, priority=0, update=false)::ObserverFunction

Adds function `f` as listener to `observable`. Whenever `observable`'s value
is set via `observable[] = val`, `f` is called with `val`.

Returns an [`ObserverFunction`](@ref) that wraps `f` and `observable` and allows to
disconnect easily by calling `off(observerfunction)` instead of `off(f, observable)`.
If instead you want to compute a new `Observable` from an old one, use [`map(f, ::Observable)`](@ref).

If `weak = true` is set, the new connection will be removed as soon as the returned `ObserverFunction`
is not referenced anywhere and is garbage collected. This is useful if some parent object
makes connections to outside observables and stores the resulting `ObserverFunction` instances.
Then, once that parent object is garbage collected, the weak
observable connections are removed automatically.

# Example

```jldoctest; setup=:(using Observables)
julia> obs = Observable(0)
Observable{Int} with 0 listeners. Value:
0

julia> on(obs) do val
           println("current value is ", val)
       end
(::Observables.ObserverFunction) (generic function with 0 methods)

julia> obs[] = 5;
current value is 5
```

One can also give the callback a priority, to enable always calling a specific callback before/after others, independent of the order of registration.
The callback with the highest priority gets called first, the default is zero, and the whole range of Int can be used.
So one can do:

```julia
julia> obs = Observable(0)
julia> on(obs; priority=-1) do x
           println("Hi from first added")
       end
julia> on(obs) do x
           println("Hi from second added")
       end
julia> obs[] = 2
Hi from second added
Hi from first added
```

If you set `update=true`, on will call f(obs[]) immediately:
```julia
julia> on(Observable(1); update=true) do x
    println("hi")
end
hi
```

"""
function on(@nospecialize(f), @nospecialize(observable::AbstractObservable); weak::Bool = false, priority::Int = 0, update::Bool = false)::ObserverFunction
    register_callback(observable, priority, f)
    #
    for g in addhandler_callbacks
        g(f, observable)
    end

    update && f(observable[])
    # Return a ObserverFunction so that the caller is responsible
    # to keep a reference to it around as long as they want the connection to
    # persist. If the ObserverFunction is garbage collected, f will be released from
    # observable's listeners as well.
    return ObserverFunction(f, observable, weak)
end

"""
    off(observable::AbstractObservable, f)

Removes `f` from listeners of `observable`.

Returns `true` if `f` could be removed, otherwise `false`.
"""
function off(@nospecialize(observable::AbstractObservable), @nospecialize(f))
    callbacks = listeners(observable)
    for (i, (prio, f2)) in enumerate(callbacks)
        if f === f2
            deleteat!(callbacks, i)
            for g in removehandler_callbacks
                g(observable, f)
            end
            return true
        end
    end
    return false
end

function off(@nospecialize(observable::AbstractObservable), obsfunc::ObserverFunction)
    # remove the function inside obsfunc as usual
    off(observable, obsfunc.f)
end

"""
    off(obsfunc::ObserverFunction)

Remove the listener function `obsfunc.f` from the listeners of `obsfunc.observable`.
Once `obsfunc` goes out of scope, this should allow `obsfunc.f` and all the values
it might have closed over to be garbage collected (unless there
are other references to it).
"""
function off(obsfunc::ObserverFunction)
    off(obsfunc.observable, obsfunc)
end

"""
<<<<<<< HEAD
    observable[] = val

Updates the value of an `Observable` to `val` and call its listeners.
"""
function Base.setindex!(@nospecialize(observable::Observable), @nospecialize(val))
    if observable.ignore_equal_values
        isequal(observable.val, val) && return
    end
    observable.val = val
    return notify(observable)
end

"""
    observable[]

Returns the current value of `observable`.
"""
Base.getindex(observable::Observable) = observable.val

### Utilities

"""
    to_value(x::Union{Any, AbstractObservable})
Extracts the value of an observable, and returns the object if it's not an observable!
"""
to_value(x) = isa(x, AbstractObservable) ? x[] : x  # noninferrable dispatch is faster if there is only one Method

"""
    obsid(observable::Observable)

Gets a unique id for an observable.
"""
obsid(observable::Observable) = string(objectid(observable))

listeners(observable::Observable) = observable.listeners


struct OnAny <: Function
    f::Any
    args::Any
end

function (onany::OnAny)(@nospecialize(value))
    return onany.f(map(to_value, onany.args)...)
end

function show_callback(io::IO, onany::OnAny, @nospecialize(argtype))
    print(io, "onany(")
    show_callback(io, onany.f, eltype.(onany.args))
    print(io, ")")
end


struct MapCallback <: Function
    f::Any
    result::Observable
    args::Any
end

function (mc::MapCallback)(@nospecialize(value))
    mc.result[] = Base.invokelatest(mc.f, map(to_value, mc.args)...)
    return
end

function show_callback(io::IO, mc::MapCallback, @nospecialize(argtype))
    print(io, "map(")
    show_callback(io, mc.f, typeof(mc.args))
    print(io, ")")
end

"""
=======
>>>>>>> c8262fbf
    onany(f, args...)

Calls `f` on updates to any observable refs in `args`.
`args` may contain any number of `Observable` objects.
`f` will be passed the values contained in the refs as the respective argument.
All other objects in `args` are passed as-is.

See also: [`on`](@ref).
"""
function onany(f, args...; weak::Bool = false, priority::Int=0)
    callback = OnAny(f, args)
    obsfuncs = ObserverFunction[]
    for observable in args
        if observable isa AbstractObservable
            obsfunc = on(callback, observable; weak=weak, priority=priority)
            push!(obsfuncs, obsfunc)
        end
    end
    return obsfuncs
end

"""
    map!(f, result::AbstractObservable, args...; update::Bool=true)

Updates `result` with the result of calling `f` with values extracted from args.
`args` may contain any number of `Observable` objects.
`f` will be passed the values contained in the refs as the respective argument.
All other objects in `args` are passed as-is.

By default `result` gets updated immediately, but this can be suppressed by specifying `update=false`.

# Example

We'll create an observable that can hold an arbitrary number:

```jldoctest map!; setup=:(using Observables)
julia> obs = Observable{Number}(3)
Observable{Number} with 0 listeners. Value:
3
```

Now,

```jldoctest map!
julia> obsrt1 = map(sqrt, obs)
Observable{Float64} with 0 listeners. Value:
1.7320508075688772
```

creates an `Observable{Float64}`, which will fail to update if we set `obs[] = 3+4im`.
However,

```jldoctest map!
julia> obsrt2 = map!(sqrt, Observable{Number}(), obs)
Observable{Number} with 0 listeners. Value:
1.7320508075688772
```

can handle any number type for which `sqrt` is defined.
"""
@inline function Base.map!(@nospecialize(f), result::AbstractObservable, os...; update::Bool=true)
    # note: the @inline prevents de-specialization due to the splatting
    callback = MapCallback(f, result, os)
    # appendinputs!(result, obsfuncs)
    for o in os
        o isa AbstractObservable && on(callback, o)
    end
    update && callback(nothing)
    return result
end

function appendinputs!(@nospecialize(observable), obsfuncs::Vector{ObserverFunction})  # latency: separating this from map! allows dropping the specialization on `f`
    if !isdefined(observable, :inputs)
        observable.inputs = obsfuncs
    else
        append!(observable.inputs, obsfuncs)
    end
    return observable
end

"""
    connect!(o1::AbstractObservable, o2::AbstractObservable)

Forwards all updates from `o2` to `o1`.

See also [`Observables.ObservablePair`](@ref).
"""
connect!(o1::AbstractObservable, o2::AbstractObservable) = on(x-> o1[] = x, o2; update=true)

"""
    obs = map(f, arg1::AbstractObservable, args...; ignore_equal_values=false)

Creates a new observable `obs` which contains the result of `f` applied to values
extracted from `arg1` and `args` (i.e., `f(arg1[], ...)`.
`arg1` must be an observable for dispatch reasons. `args` may contain any number of `Observable` objects.
`f` will be passed the values contained in the observables as the respective argument.
All other objects in `args` are passed as-is.

If you don't need the value of `obs`, and just want to run `f` whenever the
arguments update, use [`on`](@ref) or [`onany`](@ref) instead.

# Example

```jldoctest; setup=:(using Observables)
julia> obs = Observable([1,2,3]);

julia> map(length, obs)
Observable{$Int} with 0 listeners. Value:
3
```
"""
@inline function Base.map(f::F, arg1::AbstractObservable, args...; ignore_equal_values=false) where F
    # note: the @inline prevents de-specialization due to the splatting
    obs = Observable(f(arg1[], map(to_value, args)...); ignore_equal_values=ignore_equal_values)
    map!(f, obs, arg1, args...; update=false)
    return obs
end


"""
    async_latest(observable::AbstractObservable, n=1)

Returns an `Observable` which drops all but
the last `n` updates to `observable` if processing the updates
takes longer than the interval between updates.

This is useful if you want to pass the updates from,
say, a slider to a plotting function that takes a while to
compute. The plot will directly compute the last frame
skipping the intermediate ones.

# Example:
```
observable = Observable(0)
function compute_something(x)
    for i=1:10^8 rand() end # simulate something expensive
    println("updated with \$x")
end
o_latest = async_latest(observable, 1)
on(compute_something, o_latest) # compute something on the latest update

for i=1:5
    observable[] = i
end
```
"""
function async_latest(input::AbstractObservable{T}, n=1) where T
    buffer = T[]
    cond = Condition()
    lck  = ReentrantLock() # advisory lock for access to buffer
    output = Observable{T}(input[]) # output

    @async while true
        while true # while !isempty(buffer) but with a lock
            # transact a pop
            lock(lck)
            if isempty(buffer)
                unlock(lck)
                break
            end
            upd = pop!(buffer)
            unlock(lck)

            output[] = upd
        end
        wait(cond)
    end

    on(input) do val
        lock(lck)
        if length(buffer) < n
            push!(buffer, val)
        else
            while length(buffer) >= n
                pop!(buffer)
            end
            pushfirst!(buffer, val)
        end
        unlock(lck)
        notify(cond)
    end

    output
end

# TODO: overload broadcast on v0.6
include("observablepair.jl")
include("flatten.jl")
include("time.jl")
include("macros.jl")

# Look up the source location of `do` block Observable MethodInstances
function methodlist(@nospecialize(ft::Type))
    return Base.MethodList(ft.name.mt)
end

methodlist(mi::Core.MethodInstance) = methodlist(Base.unwrap_unionall(mi.specTypes).parameters[1])
methodlist(obsf::ObserverFunction) = methodlist(obsf.f)
methodlist(@nospecialize(f::Function)) = methodlist(typeof(f))

Base.precompile(obsf::ObserverFunction) = precompile(obsf.f, (eltype(obsf.observable),))
function Base.precompile(observable::Observable)
    tf = true
    T = eltype(observable)
    for f in observable.listeners
        precompile(f, (T,))
    end
    if isdefined(observable, :inputs)
        for obsf in observable.inputs
            tf &= precompile(obsf)
        end
    end
    return tf
end

precompile(Core.convert, (Type{Observable{Any}}, Observable{Any}))
precompile(Base.copy, (Type{Observable{Any}},))

end # module<|MERGE_RESOLUTION|>--- conflicted
+++ resolved
@@ -357,45 +357,6 @@
     off(obsfunc.observable, obsfunc)
 end
 
-"""
-<<<<<<< HEAD
-    observable[] = val
-
-Updates the value of an `Observable` to `val` and call its listeners.
-"""
-function Base.setindex!(@nospecialize(observable::Observable), @nospecialize(val))
-    if observable.ignore_equal_values
-        isequal(observable.val, val) && return
-    end
-    observable.val = val
-    return notify(observable)
-end
-
-"""
-    observable[]
-
-Returns the current value of `observable`.
-"""
-Base.getindex(observable::Observable) = observable.val
-
-### Utilities
-
-"""
-    to_value(x::Union{Any, AbstractObservable})
-Extracts the value of an observable, and returns the object if it's not an observable!
-"""
-to_value(x) = isa(x, AbstractObservable) ? x[] : x  # noninferrable dispatch is faster if there is only one Method
-
-"""
-    obsid(observable::Observable)
-
-Gets a unique id for an observable.
-"""
-obsid(observable::Observable) = string(objectid(observable))
-
-listeners(observable::Observable) = observable.listeners
-
-
 struct OnAny <: Function
     f::Any
     args::Any
@@ -429,9 +390,8 @@
     print(io, ")")
 end
 
-"""
-=======
->>>>>>> c8262fbf
+
+"""
     onany(f, args...)
 
 Calls `f` on updates to any observable refs in `args`.
