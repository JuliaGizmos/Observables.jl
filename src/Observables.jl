--- conflicted
+++ resolved
@@ -209,11 +209,7 @@
 Base.eltype(::AbstractObservable{T}) where {T} = T
 
 """
-<<<<<<< HEAD
-`async_latest(observable::AbstractObservable, n=1)`
-=======
-    async_latest(o::AbstractObservable, n=1)
->>>>>>> 027ce462
+    async_latest(observable::AbstractObservable, n=1)
 
 Returns an `Observable` which drops all but
 the last `n` updates to `observable` if processing the updates
