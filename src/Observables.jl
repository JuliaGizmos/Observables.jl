module Observables

export Observable, on, off, onany, connect!, obsid, async_latest, throttle
export Consume, ObserverFunction, AbstractObservable

import Base.Iterators.filter

if isdefined(Base, :Experimental) && isdefined(Base.Experimental, Symbol("@optlevel"))
    @eval Base.Experimental.@optlevel 0
end

# @nospecialize "blocks" codegen but not necessarily inference. This forces inference
# to drop specific information about an argument.
if isdefined(Base, :inferencebarrier)
    const inferencebarrier = Base.inferencebarrier
else
    inferencebarrier(x) = Ref{Any}(x)[]
end

abstract type AbstractObservable{T} end

const addhandler_callbacks = []
const removehandler_callbacks = []

"""
    mutable struct ObserverFunction <: Function

Fields:

    f::Function
    observable::AbstractObservable
    weak::Bool

`ObserverFunction` is intended as the return value for `on` because
we can remove the created closure from `obsfunc.observable`'s listener vectors when
ObserverFunction goes out of scope - as long as the `weak` flag is set.
If the `weak` flag is not set, nothing happens
when the ObserverFunction goes out of scope and it can be safely ignored.
It can still be useful because it is easier to call `off(obsfunc)` instead of `off(observable, f)`
to release the connection later.
"""
mutable struct ObserverFunction <: Function
    f::Any
    observable::AbstractObservable
    weak::Bool

    function ObserverFunction(@nospecialize(f), @nospecialize(observable::AbstractObservable), weak::Bool)
        obsfunc = new(f, observable, weak)
        # If the weak flag is set, deregister the function f from the observable
        # storing it in its listeners once the ObserverFunction is garbage collected.
        # This should free all resources associated with f unless there
        # is another reference to it somewhere else.
        weak && finalizer(off, obsfunc)
        return obsfunc
    end
end


"""
    obs = Observable(val; ignore_equal_values=false)
    obs = Observable{T}(val; ignore_equal_values=false)

Like a `Ref`, but updates can be watched by adding a handler using [`on`](@ref) or [`map`](@ref).
Set `ignore_equal_values=true` to not trigger an event for `observable[] = new_value` if `isequal(observable[], new_value)`.
"""
mutable struct Observable{T} <: AbstractObservable{T}
    listeners::Vector{Pair{Int, Any}}
    inputs::Vector{ObserverFunction}  # for map!ed Observables
    ignore_equal_values::Bool
    val::T

    function Observable{T}(; ignore_equal_values::Bool=false) where {T}
        return new{T}(Pair{Int, Any}[], [], ignore_equal_values)
    end
    function Observable{T}(@nospecialize(val); ignore_equal_values::Bool=false) where {T}
        return new{T}(Pair{Int, Any}[], [], ignore_equal_values, val)
    end
end

"""
    obsid(observable::Observable)

Gets a unique id for an observable.
"""
obsid(observable::Observable) = string(objectid(observable))
obsid(obs::AbstractObservable) = obsid(observe(obs))

function Base.getproperty(obs::Observable, field::Symbol)
    if field === :id
        return obsid(obs)
    else
        getfield(obs, field)
    end
end

Observable(val::T; ignore_equal_values::Bool=false) where {T} = Observable{T}(val; ignore_equal_values)

Base.eltype(::AbstractObservable{T}) where {T} = T

function observe(obs::AbstractObservable)
    error("observe not defined for AbstractObservable $(typeof(obs))")
end
observe(x::Observable) = x
Base.getindex(obs::AbstractObservable) = getindex(observe(obs))
Base.setindex!(obs::AbstractObservable, val) = setindex!(observe(obs), val)
listeners(obs::AbstractObservable) = listeners(observe(obs))
listeners(observable::Observable) = observable.listeners

"""
    observable[] = val

Updates the value of an `Observable` to `val` and call its listeners.
"""
function Base.setindex!(@nospecialize(observable::Observable), @nospecialize(val))
    if observable.ignore_equal_values
        isequal(observable.val, val) && return
    end
    observable.val = val
    return notify(observable)
end

# For external packages that don't want to access an internal field
setexcludinghandlers!(obs::AbstractObservable, val) = observe(obs).val = val

"""
    observable[]

Returns the current value of `observable`.
"""
Base.getindex(observable::Observable) = observable.val

### Utilities

"""
    to_value(x::Union{Any, AbstractObservable})
Extracts the value of an observable, and returns the object if it's not an observable!
"""
to_value(x) = isa(x, AbstractObservable) ? x[] : x  # noninferrable dispatch is faster if there is only one Method

struct SetindexCallback
    obs::Observable
end

(sc::SetindexCallback)(@nospecialize(x)) = (sc.obs[] = x)


# Optimized version of Base.searchsortedlast (optimized for our use case of pairs)
function pair_searchsortedlast(values::Vector{Pair{Int, Any}}, prio::Int)::Int
    u = 1
    lo = 0
    hi = length(values) + u
    @inbounds while lo < hi - u
        m = lo + ((hi - lo) >>> 0x01) # Base.midpoint, not available in 1.6
        if isless(values[m][1], prio)
            hi = m
        else
            lo = m
        end
    end
    return lo
end

function register_callback(@nospecialize(observable), priority::Int, @nospecialize(f))
    ls = listeners(observable)::Vector{Pair{Int, Any}}
    idx = pair_searchsortedlast(ls, priority)
    p = Pair{Int, Any}(priority, f) # faster than priority => f because of convert
    insert!(ls, idx + 1, p)
    return
end

function Base.convert(::Type{P}, observable::AbstractObservable) where P <: Observable
    result = P(observable[])
    register_callback(observable, 0, SetindexCallback(result))
    return result
end

function Base.copy(observable::Observable{T}) where T
    result = Observable{T}(observable[])
    register_callback(observable, 0, SetindexCallback(result))
    return result
end

Base.convert(::Type{T}, x::T) where {T<:Observable} = x  # resolves ambiguity with convert(::Type{T}, x::T) in base/essentials.jl
Base.convert(::Type{T}, x) where {T<:Observable} = T(x)
Base.convert(::Type{Observable{Any}}, x::AbstractObservable{Any}) = x
Base.convert(::Type{Observables.Observable{Any}}, x::Observables.Observable{Any}) = x

struct Consume
    x::Bool
end
Consume() = Consume(true)

"""
    notify(observable::AbstractObservable)

Update all listeners of `observable`.
Returns true if an event got consumed before notifying every listener.
"""
function Base.notify(@nospecialize(observable::AbstractObservable))
    val = observable[]
    for (_, f) in listeners(observable)::Vector{Pair{Int, Any}}
        result = Base.invokelatest(f, val)
        if result isa Consume && result.x
            # stop calling callbacks if event got consumed
            return true
        end
    end
    return false
end

function print_value(io::IO, x::Observable{T}; print_listeners=false) where T
    print(io, "Observable")
    real_eltype = T
    if isdefined(x, :val)
        real_eltype = typeof(x[])
        if T === typeof(x[])
            # eltype isn't special and matches observable type so no need to print it
            print(io, "(")
        else
            print(io, "{$T}(")
        end
        show(io, x.val)
    else
        print(io, "{$T}(#undef")
    end
    print(io, ")")
    if print_listeners
        ls = listeners(x)
        max_listeners = 20
        println(io)
        # Truncation of too many listeners:
        if length(ls) <= max_listeners # we show the whole thing
            for (prio, callback) in ls
                print(io, "    ", prio, " => ")
                show_callback(io, callback, Tuple{real_eltype})
                println(io)
            end
        else # we cut out the middle if we have too many listeners
            half = max_listeners ÷ 2
            for (prio, callback) in view(ls, 1:half)
                print(io, "    ", prio, " => ")
                show_callback(io, callback, Tuple{real_eltype})
                println(io)
            end
            println(io, "\n    ...")
            last_n = length(ls) - half
            for (prio, callback) in view(ls, last_n:length(ls))
                print(io, "    ", prio, " => ")
                show_callback(io, callback, Tuple{real_eltype})
                println(io)
            end
        end
    end
end

function Base.show(io::IO, x::Observable{T}) where T
    print_value(io, x)
end

function Base.show(io::IO, ::MIME"text/plain", x::Observable{T}) where T
    print_value(io, x; print_listeners=!get(io, :compact, false))
    return
end

function show_callback(io::IO, @nospecialize(f), @nospecialize(arg_types))
    meths = methods(f, arg_types)
    if isempty(meths)
        show(io, f)
    else
        m = first(methods(f, arg_types))
        show(io, m)
    end
    return
end

Base.show(io::IO, ::MIME"application/prs.juno.inline", x::Observable) = x


function Base.show(io::IO, obsf::ObserverFunction)
    io = IOContext(io, :compact => true)
    showdflt(io, @nospecialize(f), obs) = print(io, "ObserverFunction `", f, "` operating on ", obs)

    nm = string(obsf.f) # 1.6 doesn't support nameof(some_struct), and also nameof(f) == Symbol(string(f))?

    if !occursin('#', nm)
        showdflt(io, obsf.f, obsf.observable)
    else
        mths = methods(obsf.f)
        if length(mths) == 1
            m = first(mths)
            print(io, "ObserverFunction defined at ", m.file, ":", m.line, " operating on ", obsf.observable)
        else
            showdflt(io, obsf.f, obsf.observable)
        end
    end
end
Base.show(io::IO, ::MIME"text/plain", obsf::ObserverFunction) = show(io, obsf)
Base.print(io::IO, obsf::ObserverFunction) = show(io, obsf)   # Base.print is specialized for ::Function


"""
    on(f, observable::AbstractObservable; weak = false, priority=0, update=false)::ObserverFunction

Adds function `f` as listener to `observable`. Whenever `observable`'s value
is set via `observable[] = val`, `f` is called with `val`.

Returns an [`ObserverFunction`](@ref) that wraps `f` and `observable` and allows to
disconnect easily by calling `off(observerfunction)` instead of `off(f, observable)`.
If instead you want to compute a new `Observable` from an old one, use [`map(f, ::Observable)`](@ref).

If `weak = true` is set, the new connection will be removed as soon as the returned `ObserverFunction`
is not referenced anywhere and is garbage collected. This is useful if some parent object
makes connections to outside observables and stores the resulting `ObserverFunction` instances.
Then, once that parent object is garbage collected, the weak
observable connections are removed automatically.

# Example

```julia
julia> obs = Observable(0)
Observable(0)

julia> on(obs) do val
           println("current value is ", val)
       end
ObserverFunction defined at REPL[17]:2 operating on Observable(0)
julia> obs[] = 5;
current value is 5
```

One can also give the callback a priority, to enable always calling a specific callback before/after others, independent of the order of registration.
The callback with the highest priority gets called first, the default is zero, and the whole range of Int can be used.
So one can do:

```julia
julia> obs = Observable(0)
julia> on(obs; priority=-1) do x
           println("Hi from first added")
       end
julia> on(obs) do x
           println("Hi from second added")
       end
julia> obs[] = 2
Hi from second added
Hi from first added
```

If you set `update=true`, on will call f(obs[]) immediately:
```julia
julia> on(Observable(1); update=true) do x
    println("hi")
end
hi
```

"""
function on(@nospecialize(f), @nospecialize(observable::AbstractObservable); weak::Bool = false, priority::Int = 0, update::Bool = false)::ObserverFunction
    register_callback(observable, priority, f)
    #
    for g in addhandler_callbacks
        g(f, observable)
    end

    update && f(observable[])
    # Return a ObserverFunction so that the caller is responsible
    # to keep a reference to it around as long as they want the connection to
    # persist. If the ObserverFunction is garbage collected, f will be released from
    # observable's listeners as well.
    return ObserverFunction(f, observable, weak)
end

"""
    off(observable::AbstractObservable, f)

Removes `f` from listeners of `observable`.

Returns `true` if `f` could be removed, otherwise `false`.
"""
function off(@nospecialize(observable::AbstractObservable), @nospecialize(f))
    callbacks = listeners(observable)
    for (i, (prio, f2)) in enumerate(callbacks)
        if f === f2
            deleteat!(callbacks, i)
            for g in removehandler_callbacks
                g(observable, f)
            end
            return true
        end
    end
    return false
end

function off(@nospecialize(observable::AbstractObservable), obsfunc::ObserverFunction)
    # remove the function inside obsfunc as usual
    off(observable, obsfunc.f)
end

"""
    off(obsfunc::ObserverFunction)

Remove the listener function `obsfunc.f` from the listeners of `obsfunc.observable`.
Once `obsfunc` goes out of scope, this should allow `obsfunc.f` and all the values
it might have closed over to be garbage collected (unless there
are other references to it).
"""
function off(obsfunc::ObserverFunction)
    off(obsfunc.observable, obsfunc)
end

struct OnAny <: Function
    f::Any
    args::Any
end

function (onany::OnAny)(@nospecialize(value))
    return Base.invokelatest(onany.f, map(to_value, onany.args)...)
end

function show_callback(io::IO, onany::OnAny, @nospecialize(argtype))
    print(io, "onany(")
    show_callback(io, onany.f, eltype.(onany.args))
    print(io, ")")
end

struct MapCallback <: Function
    f::Any
    result::Observable
    args::Any
end

function (mc::MapCallback)(@nospecialize(value))
    mc.result[] = Base.invokelatest(mc.f, map(to_value, mc.args)...)
    return
end

function show_callback(io::IO, mc::MapCallback, @nospecialize(argtype))
    print(io, "map(")
    show_callback(io, mc.f, typeof(mc.args))
    print(io, ")")
end


"""
    clear(obs::Observable)

Empties all listeners and clears all inputs, removing the observable from all interactions with it's parent.
"""
function clear(@nospecialize(obs::Observable))
    for input in obs.inputs
        off(input)
    end
    empty!(obs.listeners)
end

"""
    onany(f, args...; weak::Bool = false, priority::Int = 0, update::Bool = false)

Calls `f` on updates to any observable refs in `args`.
`args` may contain any number of `Observable` objects.
`f` will be passed the values contained in the refs as the respective argument.
All other objects in `args` are passed as-is.

See also: [`on`](@ref).
"""
function onany(f, args...; weak::Bool = false, priority::Int = 0, update::Bool = false)
    callback = OnAny(f, args)
    obsfuncs = ObserverFunction[]
    for observable in args
        if observable isa AbstractObservable
            obsfunc = on(callback, observable; weak=weak, priority=priority)
            push!(obsfuncs, obsfunc)
        end
    end
    update && callback(nothing)
    return obsfuncs
end

"""
    map!(f, result::AbstractObservable, args...; update::Bool=true)

Updates `result` with the result of calling `f` with values extracted from args.
`args` may contain any number of `Observable` objects.
`f` will be passed the values contained in the refs as the respective argument.
All other objects in `args` are passed as-is.

By default `result` gets updated immediately, but this can be suppressed by specifying `update=false`.

# Example

We'll create an observable that can hold an arbitrary number:

```jldoctest map!; setup=:(using Observables)
julia> obs = Observable{Number}(3)
Observable{Number}(3)
```

Now,

```jldoctest map!
julia> obsrt1 = map(sqrt, obs)
Observable(1.7320508075688772)
```

creates an `Observable{Float64}`, which will fail to update if we set `obs[] = 3+4im`.
However,

```jldoctest map!
julia> obsrt2 = map!(sqrt, Observable{Number}(), obs)
Observable{Number}(1.7320508075688772)
```

can handle any number type for which `sqrt` is defined.
"""
<<<<<<< HEAD
@inline function Base.map!(@nospecialize(f), result::AbstractObservable, os...; update::Bool=true, weak::Bool=true)
=======
@inline function Base.map!(@nospecialize(f), result::AbstractObservable, os...; update::Bool=true, priority::Int = 0)
>>>>>>> f01cc597
    # note: the @inline prevents de-specialization due to the splatting
    callback = MapCallback(f, result, os)
    obsfuncs = ObserverFunction[]
    for o in os
<<<<<<< HEAD
        if o isa AbstractObservable
            obsfunc = on(callback, o)
            push!(obsfuncs, obsfunc)
        end
=======
        o isa AbstractObservable && on(callback, o, priority = priority)
>>>>>>> f01cc597
    end
    appendinputs!(result, obsfuncs)
    update && callback(nothing)
    return result
end

function appendinputs!(@nospecialize(observable), obsfuncs::Vector{ObserverFunction})  # latency: separating this from map! allows dropping the specialization on `f`
    append!(observable.inputs, obsfuncs)
    return observable
end

"""
    connect!(o1::AbstractObservable, o2::AbstractObservable)

Forwards all updates from `o2` to `o1`.

See also [`Observables.ObservablePair`](@ref).
"""
connect!(o1::AbstractObservable, o2::AbstractObservable) = on(x-> o1[] = x, o2; update=true)

"""
    obs = map(f, arg1::AbstractObservable, args...; ignore_equal_values=false)

Creates a new observable `obs` which contains the result of `f` applied to values
extracted from `arg1` and `args` (i.e., `f(arg1[], ...)`.
`arg1` must be an observable for dispatch reasons. `args` may contain any number of `Observable` objects.
`f` will be passed the values contained in the observables as the respective argument.
All other objects in `args` are passed as-is.

If you don't need the value of `obs`, and just want to run `f` whenever the
arguments update, use [`on`](@ref) or [`onany`](@ref) instead.

# Example

```jldoctest; setup=:(using Observables)
julia> obs = Observable([1,2,3]);

julia> map(length, obs)
Observable(3)
```
"""
@inline function Base.map(f::F, arg1::AbstractObservable, args...; ignore_equal_values::Bool=false, priority::Int = 0) where F
    # note: the @inline prevents de-specialization due to the splatting
    obs = Observable(f(arg1[], map(to_value, args)...); ignore_equal_values=ignore_equal_values)
    map!(f, obs, arg1, args...; update=false, priority = priority)
    return obs
end


"""
    async_latest(observable::AbstractObservable, n=1)

Returns an `Observable` which drops all but
the last `n` updates to `observable` if processing the updates
takes longer than the interval between updates.

This is useful if you want to pass the updates from,
say, a slider to a plotting function that takes a while to
compute. The plot will directly compute the last frame
skipping the intermediate ones.

# Example:
```
observable = Observable(0)
function compute_something(x)
    for i=1:10^8 rand() end # simulate something expensive
    println("updated with \$x")
end
o_latest = async_latest(observable, 1)
on(compute_something, o_latest) # compute something on the latest update

for i=1:5
    observable[] = i
end
```
"""
function async_latest(input::AbstractObservable{T}, n=1) where T
    buffer = T[]
    cond = Condition()
    lck  = ReentrantLock() # advisory lock for access to buffer
    output = Observable{T}(input[]) # output

    @async while true
        while true # while !isempty(buffer) but with a lock
            # transact a pop
            lock(lck)
            if isempty(buffer)
                unlock(lck)
                break
            end
            upd = pop!(buffer)
            unlock(lck)

            output[] = upd
        end
        wait(cond)
    end

    on(input) do val
        lock(lck)
        if length(buffer) < n
            push!(buffer, val)
        else
            while length(buffer) >= n
                pop!(buffer)
            end
            pushfirst!(buffer, val)
        end
        unlock(lck)
        notify(cond)
    end

    output
end

# TODO: overload broadcast on v0.6
include("observablepair.jl")
include("flatten.jl")
include("time.jl")
include("macros.jl")

# Look up the source location of `do` block Observable MethodInstances
function methodlist(@nospecialize(ft::Type))
    return Base.MethodList(ft.name.mt)
end

methodlist(mi::Core.MethodInstance) = methodlist(Base.unwrap_unionall(mi.specTypes).parameters[1])
methodlist(obsf::ObserverFunction) = methodlist(obsf.f)
methodlist(@nospecialize(f::Function)) = methodlist(typeof(f))

Base.precompile(obsf::ObserverFunction) = precompile(obsf.f, (eltype(obsf.observable),))
function Base.precompile(observable::Observable)
    tf = true
    T = eltype(observable)
    for f in observable.listeners
        precompile(f, (T,))
    end
    if isdefined(observable, :inputs)
        for obsf in observable.inputs
            tf &= precompile(obsf)
        end
    end
    return tf
end

precompile(Core.convert, (Type{Observable{Any}}, Observable{Any}))
precompile(Base.copy, (Type{Observable{Any}},))

end # module<|MERGE_RESOLUTION|>--- conflicted
+++ resolved
@@ -511,23 +511,15 @@
 
 can handle any number type for which `sqrt` is defined.
 """
-<<<<<<< HEAD
-@inline function Base.map!(@nospecialize(f), result::AbstractObservable, os...; update::Bool=true, weak::Bool=true)
-=======
 @inline function Base.map!(@nospecialize(f), result::AbstractObservable, os...; update::Bool=true, priority::Int = 0)
->>>>>>> f01cc597
     # note: the @inline prevents de-specialization due to the splatting
     callback = MapCallback(f, result, os)
     obsfuncs = ObserverFunction[]
     for o in os
-<<<<<<< HEAD
         if o isa AbstractObservable
-            obsfunc = on(callback, o)
+            obsfunc = on(callback, o, priority = priority)
             push!(obsfuncs, obsfunc)
         end
-=======
-        o isa AbstractObservable && on(callback, o, priority = priority)
->>>>>>> f01cc597
     end
     appendinputs!(result, obsfuncs)
     update && callback(nothing)
